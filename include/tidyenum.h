--- conflicted
+++ resolved
@@ -262,16 +262,11 @@
     FN(ADDED_MISSING_CHARSET)         \
     FN(COERCE_TO_ENDTAG)              \
     FN(ELEMENT_NOT_EMPTY)             \
-<<<<<<< HEAD
     FN(FOUND_STYLE_IN_BODY)           \
-=======
+    FN(MOVED_STYLE_TO_HEAD)           \
     FN(UNEXPECTED_END_OF_FILE)        \
     FN(UNEXPECTED_ENDTAG)             \
-    FN(UNEXPECTED_ENDTAG_ERR)         \
->>>>>>> 2c82cfa2
-    FN(MOVED_STYLE_TO_HEAD)           \
-    FN(UNEXPECTED_END_OF_FILE)        \
-    FN(UNEXPECTED_ENDTAG)
+    FN(UNEXPECTED_ENDTAG_ERR)
 
 
 /** These are report messages added by Tidy's accessibility module. 
@@ -633,11 +628,7 @@
     TidySkipNested,              /**< Skip nested tags in script and style CDATA */
     TidySortAttributes,          /**< Sort attributes */
     TidyStrictTagsAttr,          /**< Ensure tags and attributes match output HTML version */
-<<<<<<< HEAD
     TidyStyleTags,               /**< Move sytle to head */
-=======
-    TidyStyleTags,               /**< Move style to head */
->>>>>>> 2c82cfa2
     TidyTabSize,                 /**< Expand tabs to n spaces */
     TidyUpperCaseAttrs,          /**< Output attributes in upper not lower case */
     TidyUpperCaseTags,           /**< Output tags in upper not lower case */
