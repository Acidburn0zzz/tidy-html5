/* config.c
 * Read configuration files and manage configuration properties.
 *
 * Copyright (c) 1998-2017 World Wide Web Consortium (Massachusetts
 * Institute of Technology, European Research Consortium for Informatics
 * and Mathematics, Keio University) and HTACG.
 *
 * See tidy.h for the copyright notice.
 */

#include "config.h"
#include "tidy-int.h"
#include "message.h"
#include "tmbstr.h"
#include "tags.h"

#ifdef WINDOWS_OS
#include <io.h>
#else
#ifdef DMALLOC
/*
   macro for valloc() in dmalloc.h may conflict with declaration for valloc()
   in unistd.h - we don't need (debugging for) valloc() here. dmalloc.h should
  come last but it doesn't.
*/
#ifdef valloc
#undef valloc
#endif
#endif
#include <unistd.h>
#endif

#ifdef TIDY_WIN32_MLANG_SUPPORT
#include "win32tc.h"
#endif

void TY_(InitConfig)( TidyDocImpl* doc )
{
    TidyClearMemory( &doc->config, sizeof(TidyConfigImpl) );
    TY_(ResetConfigToDefault)( doc );
}

void TY_(FreeConfig)( TidyDocImpl* doc )
{
    TY_(ResetConfigToDefault)( doc );
    TY_(TakeConfigSnapshot)( doc );
}


/* 
   Arrange so index can be cast to enum. Note that the value field in the 
   following structures is not currently used in code; they're present for 
   documentation purposes currently. The arrays must be populated in enum order.
*/
static PickListItems boolPicks = {
    { "no",  TidyNoState,  { "0", "n", "f", "no",  "false", NULL } },
    { "yes", TidyYesState, { "1", "y", "t", "yes", "true",  NULL } },
    { NULL }
};

static PickListItems autoBoolPicks = {
    { "no",   TidyNoState,  { "0", "n", "f", "no",  "false", NULL } },
    { "yes",  TidyYesState, { "1", "y", "t", "yes", "true",  NULL } },
    { "auto", TidyYesState, { "auto",                        NULL } },
    { NULL }
};

static PickListItems repeatAttrPicks = {
    { "keep-first", TidyNoState,  { "keep-first", NULL } },
    { "keep-last",  TidyYesState, { "keep-last",  NULL } },
    { NULL }
};

static PickListItems accessPicks = {
    { "0 (Tidy Classic)",      0, { "0", "0 (Tidy Classic)",      NULL } },
    { "1 (Priority 1 Checks)", 1, { "1", "1 (Priority 1 Checks)", NULL } },
    { "2 (Priority 2 Checks)", 2, { "2", "2 (Priority 2 Checks)", NULL } },
    { "3 (Priority 3 Checks)", 3, { "3", "3 (Priority 3 Checks)", NULL } },
    { NULL }
};

static PickListItems charEncPicks = {
    { "raw",      TidyEncRaw,      { "raw",      NULL } },
    { "ascii",    TidyEncAscii,    { "ascii",    NULL } },
    { "latin0",   TidyEncLatin0,   { "latin0",   NULL } },
    { "latin1",   TidyEncLatin1,   { "latin1",   NULL } },
    { "utf8",     TidyEncUtf8,     { "utf8",     NULL } },
#ifndef NO_NATIVE_ISO2022_SUPPORT
    { "iso2022",  TidyEncIso2022,  { "iso2022",  NULL } },
#endif
    { "mac",      TidyEncMac,      { "mac",      NULL } },
    { "win1252",  TidyEncWin1252,  { "win1252",  NULL } },
    { "ibm858",   TidyEncIbm858,   { "ibm858",   NULL } },

#if SUPPORT_UTF16_ENCODINGS
    { "utf16le",  TidyEncUtf16le,  { "utf16le",  NULL } },
    { "utf16be",  TidyEncUtf16be,  { "utf16be",  NULL } },
    { "utf16",    TidyEncUtf16,    { "utf16",    NULL } },
#endif

#if SUPPORT_ASIAN_ENCODINGS
    { "big5",     TidyEncBig5,     { "big5",     NULL } },
    { "shiftjis", TidyEncShiftjis, { "shiftjis", NULL } },
#endif

    { NULL }
};

static PickListItems newlinePicks = {
    { "LF",   TidyLF,   { "lf",   NULL } },
    { "CRLF", TidyCRLF, { "crlf", NULL } },
    { "CR",   TidyCR,   { "cr",   NULL } },
    { NULL }
};

static PickListItems doctypePicks = {
    { "html5",        TidyDoctypeHtml5,  { "html5",                 NULL } },
    { "omit",         TidyDoctypeOmit,   { "omit",                  NULL } },
    { "auto",         TidyDoctypeAuto,   { "auto",                  NULL } },
    { "strict",       TidyDoctypeStrict, { "strict",                NULL } },
    { "transitional", TidyDoctypeLoose,  { "loose", "transitional", NULL } },
    { "user",         TidyDoctypeUser,   { "user",                  NULL } },
    { NULL }
};

static PickListItems sorterPicks = {
    { "none",  TidySortAttrNone,  { "none",  NULL } },
    { "alpha", TidySortAttrAlpha, { "alpha", NULL } },
    { NULL }
};

static PickListItems customTagsPicks = {
    {"no",         TidyCustomNo,         { "no", "n",            NULL } },
    {"blocklevel", TidyCustomBlocklevel, { "blocklevel",         NULL } },
    {"empty",      TidyCustomEmpty,      { "empty",              NULL } },
    {"inline",     TidyCustomInline,     { "inline", "y", "yes", NULL } },
    {"pre",        TidyCustomPre,        { "pre",                NULL } },
    { NULL }
};

static PickListItems attributeCasePicks = {
    { "no",       TidyUppercaseNo,       { "0", "n", "f", "no",  "false", NULL } },
    { "yes",      TidyUppercaseYes,      { "1", "y", "t", "yes", "true",  NULL } },
    { "preserve", TidyUppercasePreserve, { "preserve",                    NULL } },
    { NULL }
};



#define MU TidyMarkup
#define DG TidyDiagnostics
#define PP TidyPrettyPrint
#define CE TidyEncoding
#define MS TidyMiscellaneous
#define IR TidyInternalCategory

#define IN TidyInteger
#define BL TidyBoolean
#define ST TidyString

#define XX (TidyConfigCategory)-1
#define XY (TidyOptionType)-1

#define DLF DEFAULT_NL_CONFIG

/* If Accessibility checks not supported, make config setting read-only */
#if SUPPORT_ACCESSIBILITY_CHECKS
#define ParseAcc ParsePickList
#else
#define ParseAcc NULL 
#endif

static void AdjustConfig( TidyDocImpl* doc );

/* parser for integer values */
static ParseProperty ParseInt;

/* a string excluding whitespace */
static ParseProperty ParseName;

/* a CSS1 selector - CSS class naming for -clean option */
static ParseProperty ParseCSS1Selector;

/* a string including whitespace */
static ParseProperty ParseString;

/* a space or comma separated list of tag names */
static ParseProperty ParseTagNames;

/* RAW, ASCII, LATIN0, LATIN1, UTF8, ISO2022, MACROMAN,
   WIN1252, IBM858, UTF16LE, UTF16BE, UTF16, BIG5, SHIFTJIS
*/
static ParseProperty ParseCharEnc;

/* html5 | omit | auto | strict | loose | <fpi> */
static ParseProperty ParseDocType;

/* 20150515 - support using tabs instead of spaces - Issue #108
 */
static ParseProperty ParseTabs;

/* General parser for options having picklists */
static ParseProperty ParsePickList;


/* Ensure struct order is same order as tidyenum.h:TidyOptionId! */
static const TidyOptionImpl option_defs[] =
{
    { TidyUnknownOption,           MS, "unknown!",                    IN, 0,               NULL,              NULL                },
    { TidyAccessibilityCheckLevel, DG, "accessibility-check",         IN, 0,               ParseAcc,          &accessPicks        },
    { TidyAltText,                 MU, "alt-text",                    ST, 0,               ParseString,       NULL                },
    { TidyAnchorAsName,            MU, "anchor-as-name",              BL, yes,             ParsePickList,     &boolPicks          },
    { TidyAsciiChars,              CE, "ascii-chars",                 BL, no,              ParsePickList,     &boolPicks          },
    { TidyBlockTags,               MU, "new-blocklevel-tags",         ST, 0,               ParseTagNames,     NULL                },
    { TidyBodyOnly,                MU, "show-body-only",              IN, no,              ParsePickList,     &autoBoolPicks      },
    { TidyBreakBeforeBR,           PP, "break-before-br",             BL, no,              ParsePickList,     &boolPicks          },
    { TidyCharEncoding,            CE, "char-encoding",               IN, UTF8,            ParseCharEnc,      &charEncPicks       },
    { TidyCoerceEndTags,           MU, "coerce-endtags",              BL, yes,             ParsePickList,     &boolPicks          },
    { TidyCSSPrefix,               MU, "css-prefix",                  ST, 0,               ParseCSS1Selector, NULL                },
    { TidyCustomTags,              IR, "new-custom-tags",             ST, 0,               ParseTagNames,     NULL                }, /* 20170309 - Issue #119 */
    { TidyDecorateInferredUL,      MU, "decorate-inferred-ul",        BL, no,              ParsePickList,     &boolPicks          },
    { TidyDoctype,                 MU, "doctype",                     ST, 0,               ParseDocType,      &doctypePicks       },
#ifndef DOXYGEN_SHOULD_SKIP_THIS
    { TidyDoctypeMode,             IR, "doctype-mode",                IN, TidyDoctypeAuto, NULL,              &doctypePicks       },
#endif
    { TidyDropEmptyElems,          MU, "drop-empty-elements",         BL, yes,             ParsePickList,     &boolPicks          },
    { TidyDropEmptyParas,          MU, "drop-empty-paras",            BL, yes,             ParsePickList,     &boolPicks          },
    { TidyDropPropAttrs,           MU, "drop-proprietary-attributes", BL, no,              ParsePickList,     &boolPicks          },
    { TidyDuplicateAttrs,          MU, "repeated-attributes",         IN, TidyKeepLast,    ParsePickList,     &repeatAttrPicks    },
    { TidyEmacs,                   MS, "gnu-emacs",                   BL, no,              ParsePickList,     &boolPicks          },
#ifndef DOXYGEN_SHOULD_SKIP_THIS
    { TidyEmacsFile,               IR, "gnu-emacs-file",              ST, 0,               ParseString,       NULL                },
#endif
    { TidyEmptyTags,               MU, "new-empty-tags",              ST, 0,               ParseTagNames,     NULL                },
    { TidyEncloseBlockText,        MU, "enclose-block-text",          BL, no,              ParsePickList,     &boolPicks          },
    { TidyEncloseBodyText,         MU, "enclose-text",                BL, no,              ParsePickList,     &boolPicks          },
    { TidyErrFile,                 MS, "error-file",                  ST, 0,               ParseString,       NULL                },
    { TidyEscapeCdata,             MU, "escape-cdata",                BL, no,              ParsePickList,     &boolPicks          },
    { TidyEscapeScripts,           PP, "escape-scripts",              BL, yes,             ParsePickList,     &boolPicks          }, /* 20160227 - Issue #348 */
    { TidyFixBackslash,            MU, "fix-backslash",               BL, yes,             ParsePickList,     &boolPicks          },
    { TidyFixComments,             MU, "fix-bad-comments",            BL, yes,             ParsePickList,     &boolPicks          },
    { TidyFixUri,                  MU, "fix-uri",                     BL, yes,             ParsePickList,     &boolPicks          },
    { TidyForceOutput,             MS, "force-output",                BL, no,              ParsePickList,     &boolPicks          },
    { TidyGDocClean,               MU, "gdoc",                        BL, no,              ParsePickList,     &boolPicks          },
    { TidyHideComments,            MU, "hide-comments",               BL, no,              ParsePickList,     &boolPicks          },
    { TidyHtmlOut,                 MU, "output-html",                 BL, no,              ParsePickList,     &boolPicks          },
    { TidyInCharEncoding,          CE, "input-encoding",              IN, UTF8,            ParseCharEnc,      &charEncPicks       },
    { TidyIndentAttributes,        PP, "indent-attributes",           BL, no,              ParsePickList,     &boolPicks          },
    { TidyIndentCdata,             MU, "indent-cdata",                BL, no,              ParsePickList,     &boolPicks          },
    { TidyIndentContent,           PP, "indent",                      IN, TidyNoState,     ParsePickList,     &autoBoolPicks      },
    { TidyIndentSpaces,            PP, "indent-spaces",               IN, 2,               ParseInt,          NULL                },
    { TidyInlineTags,              MU, "new-inline-tags",             ST, 0,               ParseTagNames,     NULL                },
    { TidyJoinClasses,             MU, "join-classes",                BL, no,              ParsePickList,     &boolPicks          },
    { TidyJoinStyles,              MU, "join-styles",                 BL, yes,             ParsePickList,     &boolPicks          },
    { TidyKeepFileTimes,           MS, "keep-time",                   BL, no,              ParsePickList,     &boolPicks          },
    { TidyLiteralAttribs,          MU, "literal-attributes",          BL, no,              ParsePickList,     &boolPicks          },
    { TidyLogicalEmphasis,         MU, "logical-emphasis",            BL, no,              ParsePickList,     &boolPicks          },
    { TidyLowerLiterals,           MU, "lower-literals",              BL, yes,             ParsePickList,     &boolPicks          },
    { TidyMakeBare,                MU, "bare",                        BL, no,              ParsePickList,     &boolPicks          },
    { TidyMakeClean,               MU, "clean",                       BL, no,              ParsePickList,     &boolPicks          },
    { TidyMark,                    MS, "tidy-mark",                   BL, yes,             ParsePickList,     &boolPicks          },
    { TidyMergeDivs,               MU, "merge-divs",                  IN, TidyAutoState,   ParsePickList,     &autoBoolPicks      },
    { TidyMergeEmphasis,           MU, "merge-emphasis",              BL, yes,             ParsePickList,     &boolPicks          },
    { TidyMergeSpans,              MU, "merge-spans",                 IN, TidyAutoState,   ParsePickList,     &autoBoolPicks      },
#if SUPPORT_ASIAN_ENCODINGS
    { TidyNCR,                     MU, "ncr",                         BL, yes,             ParsePickList,     &boolPicks          },
#endif
    { TidyNewline,                 CE, "newline",                     IN, DLF,             ParsePickList,     &newlinePicks       },
    { TidyNumEntities,             MU, "numeric-entities",            BL, no,              ParsePickList,     &boolPicks          },
    { TidyOmitOptionalTags,        MU, "omit-optional-tags",          BL, no,              ParsePickList,     &boolPicks          },
    { TidyOutCharEncoding,         CE, "output-encoding",             IN, UTF8,            ParseCharEnc,      &charEncPicks       },
    { TidyOutFile,                 MS, "output-file",                 ST, 0,               ParseString,       NULL                },
#if SUPPORT_UTF16_ENCODINGS
    { TidyOutputBOM,               CE, "output-bom",                  IN, TidyAutoState,   ParsePickList,     &autoBoolPicks      },
#endif
    { TidyPPrintTabs,              PP, "indent-with-tabs",            BL, no,              ParseTabs,         &boolPicks          }, /* 20150515 - Issue #108 */
    { TidyPreserveEntities,        MU, "preserve-entities",           BL, no,              ParsePickList,     &boolPicks          },
    { TidyPreTags,                 MU, "new-pre-tags",                ST, 0,               ParseTagNames,     NULL                },
#if SUPPORT_ASIAN_ENCODINGS
    { TidyPunctWrap,               PP, "punctuation-wrap",            BL, no,              ParsePickList,     &boolPicks          },
#endif
    { TidyQuiet,                   MS, "quiet",                       BL, no,              ParsePickList,     &boolPicks },
    { TidyQuoteAmpersand,          MU, "quote-ampersand",             BL, yes,             ParsePickList,     &boolPicks },
    { TidyQuoteMarks,              MU, "quote-marks",                 BL, no,              ParsePickList,     &boolPicks },
    { TidyQuoteNbsp,               MU, "quote-nbsp",                  BL, yes,             ParsePickList,     &boolPicks },
    { TidyReplaceColor,            MU, "replace-color",               BL, no,              ParsePickList,     &boolPicks },
    { TidyShowErrors,              DG, "show-errors",                 IN, 6,               ParseInt,          NULL },
    { TidyShowInfo,                DG, "show-info",                   BL, yes,             ParsePickList,     &boolPicks },
    { TidyShowMarkup,              PP, "markup",                      BL, yes,             ParsePickList,     &boolPicks },
    { TidyShowWarnings,            DG, "show-warnings",               BL, yes,             ParsePickList,     &boolPicks },
    { TidySkipNested,              MU, "skip-nested",                 BL, yes,             ParsePickList,     &boolPicks }, /* 1642186 - Issue #65 */
    { TidySortAttributes,          PP, "sort-attributes",             IN, TidySortAttrNone,ParsePickList,     &sorterPicks },
    { TidyStrictTagsAttr,          MU, "strict-tags-attributes",      BL, no,              ParsePickList,     &boolPicks }, /* 20160209 - Issue #350 */
    { TidyTabSize,                 PP, "tab-size",                    IN, 8,               ParseInt,          NULL },
    { TidyUpperCaseAttrs,          MU, "uppercase-attributes",        IN, TidyUppercaseNo, ParsePickList,     &attributeCasePicks },
<<<<<<< HEAD
    { TidyUpperCaseTags,           MU, "uppercase-tags",              BL, no,              ParsePickList,     &boolPicks },
    { TidyUseCustomTags,           MU, "custom-tags",                 IN, TidyCustomNo,    ParsePickList,     &customTagsPicks }, /* 20170309 - Issue #119 */
    { TidyVertSpace,               PP, "vertical-space",              IN, no,              ParsePickList,     &autoBoolPicks }, /* #228 - tri option */
    { TidyWarnPropAttrs,           MU, "warn-proprietary-attributes", BL, yes,             ParsePickList,     &boolPicks },
    { TidyWord2000,                MU, "word-2000",                   BL, no,              ParsePickList,     &boolPicks },
    { TidyWrapAsp,                 PP, "wrap-asp",                    BL, yes,             ParsePickList,     &boolPicks },
    { TidyWrapAttVals,             PP, "wrap-attributes",             BL, no,              ParsePickList,     &boolPicks },
    { TidyWrapJste,                PP, "wrap-jste",                   BL, yes,             ParsePickList,     &boolPicks },
    { TidyWrapLen,                 PP, "wrap",                        IN, 68,              ParseInt,          NULL },
    { TidyWrapPhp,                 PP, "wrap-php",                    BL, yes,             ParsePickList,     &boolPicks },
    { TidyWrapScriptlets,          PP, "wrap-script-literals",        BL, no,              ParsePickList,     &boolPicks },
    { TidyWrapSection,             PP, "wrap-sections",               BL, yes,             ParsePickList,     &boolPicks },
    { TidyWriteBack,               MS, "write-back",                  BL, no,              ParsePickList,     &boolPicks },
    { TidyXhtmlOut,                MU, "output-xhtml",                BL, no,              ParsePickList,     &boolPicks },
    { TidyXmlDecl,                 MU, "add-xml-decl",                BL, no,              ParsePickList,     &boolPicks },
    { TidyXmlOut,                  MU, "output-xml",                  BL, no,              ParsePickList,     &boolPicks },
    { TidyXmlPIs,                  MU, "assume-xml-procins",          BL, no,              ParsePickList,     &boolPicks },
    { TidyXmlSpace,                MU, "add-xml-space",               BL, no,              ParsePickList,     &boolPicks },
    { TidyXmlTags,                 MU, "input-xml",                   BL, no,              ParsePickList,     &boolPicks },
    { TidyMetaCharset,             MS, "add-meta-charset",            BL, no,              ParsePickList,     &boolPicks }, /* 20161004 - Issue #456 */
    { TidyShowMetaChange,          MS, "show-meta-change",            BL, no,              ParsePickList,     &boolPicks }, /* 20170609 - Issue #456 */
    { N_TIDY_OPTIONS,              XX, NULL,                          XY, 0,               NULL,              NULL            }
=======
    { TidyUpperCaseTags,           MU, "uppercase-tags",              BL, no,              ParsePickList,     &boolPicks          },
    { TidyUseCustomTags,           MU, "custom-tags",                 IN, TidyCustomNo,    ParsePickList,     &customTagsPicks    }, /* 20170309 - Issue #119 */
    { TidyVertSpace,               PP, "vertical-space",              IN, no,              ParsePickList,     &autoBoolPicks      }, /* #228 - tri option */
    { TidyWarnPropAttrs,           MU, "warn-proprietary-attributes", BL, yes,             ParsePickList,     &boolPicks          },
    { TidyWord2000,                MU, "word-2000",                   BL, no,              ParsePickList,     &boolPicks          },
    { TidyWrapAsp,                 PP, "wrap-asp",                    BL, yes,             ParsePickList,     &boolPicks          },
    { TidyWrapAttVals,             PP, "wrap-attributes",             BL, no,              ParsePickList,     &boolPicks          },
    { TidyWrapJste,                PP, "wrap-jste",                   BL, yes,             ParsePickList,     &boolPicks          },
    { TidyWrapLen,                 PP, "wrap",                        IN, 68,              ParseInt,          NULL                },
    { TidyWrapPhp,                 PP, "wrap-php",                    BL, yes,             ParsePickList,     &boolPicks          },
    { TidyWrapScriptlets,          PP, "wrap-script-literals",        BL, no,              ParsePickList,     &boolPicks          },
    { TidyWrapSection,             PP, "wrap-sections",               BL, yes,             ParsePickList,     &boolPicks          },
    { TidyWriteBack,               MS, "write-back",                  BL, no,              ParsePickList,     &boolPicks          },
    { TidyXhtmlOut,                MU, "output-xhtml",                BL, no,              ParsePickList,     &boolPicks          },
    { TidyXmlDecl,                 MU, "add-xml-decl",                BL, no,              ParsePickList,     &boolPicks          },
    { TidyXmlOut,                  MU, "output-xml",                  BL, no,              ParsePickList,     &boolPicks          },
    { TidyXmlPIs,                  MU, "assume-xml-procins",          BL, no,              ParsePickList,     &boolPicks          },
    { TidyXmlSpace,                MU, "add-xml-space",               BL, no,              ParsePickList,     &boolPicks          },
    { TidyXmlTags,                 MU, "input-xml",                   BL, no,              ParsePickList,     &boolPicks          },
    { TidyStyleTags,               MU, "fix-style-tags",              BL, yes,             ParsePickList,     &boolPicks          },
    { N_TIDY_OPTIONS,              XX, NULL,                          XY, 0,               NULL,              NULL                }
>>>>>>> 7badd934
};


/* Should only be called by options set by name
** thus, it is cheaper to do a few scans than set
** up every option in a hash table.
*/
const TidyOptionImpl* TY_(lookupOption)( ctmbstr s )
{
    const TidyOptionImpl* np = option_defs;
    for ( /**/; np < option_defs + N_TIDY_OPTIONS; ++np )
    {
        if ( TY_(tmbstrcasecmp)(s, np->name) == 0 )
            return np;
    }
    return NULL;
}

const TidyOptionImpl* TY_(getOption)( TidyOptionId optId )
{
  if ( optId < N_TIDY_OPTIONS )
      return option_defs + optId;
  return NULL;
}


static void FreeOptionValue( TidyDocImpl* doc, const TidyOptionImpl* option, TidyOptionValue* value )
{
    if ( option->type == TidyString && value->p && value->p != option->pdflt )
        TidyDocFree( doc, value->p );
}

static void CopyOptionValue( TidyDocImpl* doc, const TidyOptionImpl* option,
                             TidyOptionValue* oldval, const TidyOptionValue* newval )
{
    assert( oldval != NULL );
    FreeOptionValue( doc, option, oldval );

    if ( option->type == TidyString )
    {
        if ( newval->p && newval->p != option->pdflt )
            oldval->p = TY_(tmbstrdup)( doc->allocator, newval->p );
        else
            oldval->p = newval->p;
    }
    else
        oldval->v = newval->v;
}


static Bool SetOptionValue( TidyDocImpl* doc, TidyOptionId optId, ctmbstr val )
{
   const TidyOptionImpl* option = &option_defs[ optId ];
   Bool status = ( optId < N_TIDY_OPTIONS );
   if ( status )
   {
      assert( option->id == optId && option->type == TidyString );
      FreeOptionValue( doc, option, &doc->config.value[ optId ] );
      if ( TY_(tmbstrlen)(val)) /* Issue #218 - ONLY if it has LENGTH! */
          doc->config.value[ optId ].p = TY_(tmbstrdup)( doc->allocator, val );
      else
          doc->config.value[ optId ].p = 0; /* should already be zero, but to be sure... */
   }
   return status;
}

Bool TY_(SetOptionInt)( TidyDocImpl* doc, TidyOptionId optId, ulong val )
{
   Bool status = ( optId < N_TIDY_OPTIONS );
   if ( status )
   {
       assert( option_defs[ optId ].type == TidyInteger );
       doc->config.value[ optId ].v = val;
   }
   return status;
}

Bool TY_(SetOptionBool)( TidyDocImpl* doc, TidyOptionId optId, Bool val )
{
   Bool status = ( optId < N_TIDY_OPTIONS );
   if ( status )
   {
       assert( option_defs[ optId ].type == TidyBoolean );
       doc->config.value[ optId ].v = val;
   }
   return status;
}

static void GetOptionDefault( const TidyOptionImpl* option,
                              TidyOptionValue* dflt )
{
    if ( option->type == TidyString )
        dflt->p = (char*)option->pdflt;
    else
        dflt->v = option->dflt;
}

static Bool OptionValueEqDefault( const TidyOptionImpl* option,
                                  const TidyOptionValue* val )
{
    return ( option->type == TidyString ) ?
        val->p == option->pdflt :
        val->v == option->dflt;
}

Bool TY_(ResetOptionToDefault)( TidyDocImpl* doc, TidyOptionId optId )
{
    Bool status = ( optId > 0 && optId < N_TIDY_OPTIONS );
    if ( status )
    {
        TidyOptionValue dflt;
        const TidyOptionImpl* option = option_defs + optId;
        TidyOptionValue* value = &doc->config.value[ optId ];
        assert( optId == option->id );
        GetOptionDefault( option, &dflt );
        CopyOptionValue( doc, option, value, &dflt );
    }
    return status;
}

static void ReparseTagType( TidyDocImpl* doc, TidyOptionId optId )
{
    ctmbstr tagdecl = cfgStr( doc, optId );
    tmbstr dupdecl = TY_(tmbstrdup)( doc->allocator, tagdecl );
    TY_(ParseConfigValue)( doc, optId, dupdecl );
    TidyDocFree( doc, dupdecl );
}

static Bool OptionValueIdentical( const TidyOptionImpl* option,
                                  const TidyOptionValue* val1,
                                  const TidyOptionValue* val2 )
{
    if ( option->type == TidyString )
    {
        if ( val1->p == val2->p )
            return yes;
        if ( !val1->p || !val2->p )
            return no;
        return TY_(tmbstrcmp)( val1->p, val2->p ) == 0;
    }
    else
        return val1->v == val2->v;
}

static Bool NeedReparseTagDecls( TidyDocImpl* doc,
                                 const TidyOptionValue* current,
                                 const TidyOptionValue* new,
                                 uint *changedUserTags )
{
    Bool ret = no;
    uint ixVal;
    const TidyOptionImpl* option = option_defs;
    *changedUserTags = tagtype_null;

    for ( ixVal=0; ixVal < N_TIDY_OPTIONS; ++option, ++ixVal )
    {
        assert( ixVal == (uint) option->id );
        switch (option->id)
        {
#define TEST_USERTAGS(USERTAGOPTION,USERTAGTYPE) \
        case USERTAGOPTION: \
            if (!OptionValueIdentical(option,&current[ixVal],&new[ixVal])) \
            { \
                *changedUserTags |= USERTAGTYPE; \
                ret = yes; \
            } \
            break
            TEST_USERTAGS(TidyInlineTags,tagtype_inline);
            TEST_USERTAGS(TidyBlockTags,tagtype_block);
            TEST_USERTAGS(TidyEmptyTags,tagtype_empty);
            TEST_USERTAGS(TidyPreTags,tagtype_pre);
        default:
            break;
        }
    }
    return ret;
}

static void ReparseTagDecls( TidyDocImpl* doc, uint changedUserTags  )
{
#define REPARSE_USERTAGS(USERTAGOPTION,USERTAGTYPE) \
    if ( changedUserTags & USERTAGTYPE ) \
    { \
        TY_(FreeDeclaredTags)( doc, USERTAGTYPE ); \
        ReparseTagType( doc, USERTAGOPTION ); \
    }
    REPARSE_USERTAGS(TidyInlineTags,tagtype_inline);
    REPARSE_USERTAGS(TidyBlockTags,tagtype_block);
    REPARSE_USERTAGS(TidyEmptyTags,tagtype_empty);
    REPARSE_USERTAGS(TidyPreTags,tagtype_pre);
}

void TY_(ResetConfigToDefault)( TidyDocImpl* doc )
{
    uint ixVal;
    const TidyOptionImpl* option = option_defs;
    TidyOptionValue* value = &doc->config.value[ 0 ];
    for ( ixVal=0; ixVal < N_TIDY_OPTIONS; ++option, ++ixVal )
    {
        TidyOptionValue dflt;
        assert( ixVal == (uint) option->id );
        GetOptionDefault( option, &dflt );
        CopyOptionValue( doc, option, &value[ixVal], &dflt );
    }
    TY_(FreeDeclaredTags)( doc, tagtype_null );
}

void TY_(TakeConfigSnapshot)( TidyDocImpl* doc )
{
    uint ixVal;
    const TidyOptionImpl* option = option_defs;
    const TidyOptionValue* value = &doc->config.value[ 0 ];
    TidyOptionValue* snap  = &doc->config.snapshot[ 0 ];

    AdjustConfig( doc );  /* Make sure it's consistent */
    for ( ixVal=0; ixVal < N_TIDY_OPTIONS; ++option, ++ixVal )
    {
        assert( ixVal == (uint) option->id );
        CopyOptionValue( doc, option, &snap[ixVal], &value[ixVal] );
    }
}

void TY_(ResetConfigToSnapshot)( TidyDocImpl* doc )
{
    uint ixVal;
    const TidyOptionImpl* option = option_defs;
    TidyOptionValue* value = &doc->config.value[ 0 ];
    const TidyOptionValue* snap  = &doc->config.snapshot[ 0 ];
    uint changedUserTags;
    Bool needReparseTagsDecls = NeedReparseTagDecls( doc, value, snap,
                                                     &changedUserTags );
    
    for ( ixVal=0; ixVal < N_TIDY_OPTIONS; ++option, ++ixVal )
    {
        assert( ixVal == (uint) option->id );
        CopyOptionValue( doc, option, &value[ixVal], &snap[ixVal] );
    }
    if ( needReparseTagsDecls )
        ReparseTagDecls( doc, changedUserTags );
}

void TY_(CopyConfig)( TidyDocImpl* docTo, TidyDocImpl* docFrom )
{
    if ( docTo != docFrom )
    {
        uint ixVal;
        const TidyOptionImpl* option = option_defs;
        const TidyOptionValue* from = &docFrom->config.value[ 0 ];
        TidyOptionValue* to   = &docTo->config.value[ 0 ];
        uint changedUserTags;
        Bool needReparseTagsDecls = NeedReparseTagDecls( docTo, to, from,
                                                         &changedUserTags );

        TY_(TakeConfigSnapshot)( docTo );
        for ( ixVal=0; ixVal < N_TIDY_OPTIONS; ++option, ++ixVal )
        {
            assert( ixVal == (uint) option->id );
            CopyOptionValue( docTo, option, &to[ixVal], &from[ixVal] );
        }
        if ( needReparseTagsDecls )
            ReparseTagDecls( docTo, changedUserTags  );
        AdjustConfig( docTo );  /* Make sure it's consistent */
    }
}


#ifdef _DEBUG

/* Debug accessor functions will be type-safe and assert option type match */
ulong   TY_(_cfgGet)( TidyDocImpl* doc, TidyOptionId optId )
{
  assert( optId < N_TIDY_OPTIONS );
  return doc->config.value[ optId ].v;
}

Bool    TY_(_cfgGetBool)( TidyDocImpl* doc, TidyOptionId optId )
{
  ulong val = TY_(_cfgGet)( doc, optId );
  const TidyOptionImpl* opt = &option_defs[ optId ];
  assert( opt && opt->type == TidyBoolean );
  return (Bool) val;
}

TidyTriState    TY_(_cfgGetAutoBool)( TidyDocImpl* doc, TidyOptionId optId )
{
  ulong val = TY_(_cfgGet)( doc, optId );
  const TidyOptionImpl* opt = &option_defs[ optId ];
  assert( opt && opt->type == TidyInteger
          && opt->parser == ParsePickList );
  return (TidyTriState) val;
}

ctmbstr TY_(_cfgGetString)( TidyDocImpl* doc, TidyOptionId optId )
{
  const TidyOptionImpl* opt;

  assert( optId < N_TIDY_OPTIONS );
  opt = &option_defs[ optId ];
  assert( opt && opt->type == TidyString );
  return doc->config.value[ optId ].p;
}
#endif


static tchar GetC( TidyConfigImpl* config )
{
    if ( config->cfgIn )
        return TY_(ReadChar)( config->cfgIn );
    return EndOfStream;
}

static tchar FirstChar( TidyConfigImpl* config )
{
    config->c = GetC( config );
    return config->c;
}

static tchar AdvanceChar( TidyConfigImpl* config )
{
    if ( config->c != EndOfStream )
        config->c = GetC( config );
    return config->c;
}

static tchar SkipWhite( TidyConfigImpl* config )
{
    while ( TY_(IsWhite)(config->c) && !TY_(IsNewline)(config->c) )
        config->c = GetC( config );
    return config->c;
}

/* skip until end of line
static tchar SkipToEndofLine( TidyConfigImpl* config )
{
    while ( config->c != EndOfStream )
    {
        config->c = GetC( config );
        if ( config->c == '\n' || config->c == '\r' )
            break;
    }
    return config->c;
}
*/

/*
 skip over line continuations
 to start of next property
*/
static uint NextProperty( TidyConfigImpl* config )
{
    do
    {
        /* skip to end of line */
        while ( config->c != '\n' &&  config->c != '\r' &&  config->c != EndOfStream )
             config->c = GetC( config );

        /* treat  \r\n   \r  or  \n as line ends */
        if ( config->c == '\r' )
             config->c = GetC( config );

        if ( config->c == '\n' )
            config->c = GetC( config );
    }
    while ( TY_(IsWhite)(config->c) );  /* line continuation? */

    return config->c;
}

/*
 Todd Lewis contributed this code for expanding
 ~/foo or ~your/foo according to $HOME and your
 user name. This will work partially on any system 
 which defines $HOME.  Support for ~user/foo will
 work on systems that support getpwnam(userid), 
 namely Unix/Linux.
*/
static ctmbstr ExpandTilde( TidyDocImpl* doc, ctmbstr filename )
{
    char *home_dir = NULL;

    if ( !filename )
        return NULL;

    if ( filename[0] != '~' )
        return filename;

    if (filename[1] == '/')
    {
        home_dir = getenv("HOME");
        if ( home_dir )
            ++filename;
    }
#ifdef SUPPORT_GETPWNAM
    else
    {
        struct passwd *passwd = NULL;
        ctmbstr s = filename + 1;
        tmbstr t;

        while ( *s && *s != '/' )
            s++;

        if ( t = TidyDocAlloc(doc, s - filename) )
        {
            memcpy(t, filename+1, s-filename-1);
            t[s-filename-1] = 0;

            passwd = getpwnam(t);

            TidyDocFree(doc, t);
        }

        if ( passwd )
        {
            filename = s;
            home_dir = passwd->pw_dir;
        }
    }
#endif /* SUPPORT_GETPWNAM */

    if ( home_dir )
    {
        uint len = TY_(tmbstrlen)(filename) + TY_(tmbstrlen)(home_dir) + 1;
        tmbstr p = (tmbstr)TidyDocAlloc( doc, len );
        TY_(tmbstrcpy)( p, home_dir );
        TY_(tmbstrcat)( p, filename );
        return (ctmbstr) p;
    }
    return (ctmbstr) filename;
}

Bool TIDY_CALL tidyFileExists( TidyDoc tdoc, ctmbstr filename )
{
  TidyDocImpl* doc = tidyDocToImpl( tdoc );
  ctmbstr fname = (tmbstr) ExpandTilde( doc, filename );
#ifndef NO_ACCESS_SUPPORT
  Bool exists = ( access(fname, 0) == 0 );
#else
  Bool exists;
  /* at present */
  FILE* fin = fopen(fname, "r");
  if (fin != NULL)
      fclose(fin);
  exists = ( fin != NULL );
#endif
  if ( fname != filename )
      TidyDocFree( doc, (tmbstr) fname );
  return exists;
}


#ifndef TIDY_MAX_NAME
#define TIDY_MAX_NAME 64
#endif

int TY_(ParseConfigFile)( TidyDocImpl* doc, ctmbstr file )
{
    return TY_(ParseConfigFileEnc)( doc, file, "ascii" );
}

/* open the file and parse its contents
*/
int TY_(ParseConfigFileEnc)( TidyDocImpl* doc, ctmbstr file, ctmbstr charenc )
{
    uint opterrs = doc->optionErrors;
    tmbstr fname = (tmbstr) ExpandTilde( doc, file );
    TidyConfigImpl* cfg = &doc->config;
    FILE* fin = fopen( fname, "r" );
    int enc = TY_(CharEncodingId)( doc, charenc );

    if ( fin == NULL || enc < 0 )
    {
        TY_(FileError)( doc, fname, TidyConfig, FILE_CANT_OPEN );
        return -1;
    }
    else
    {
        tchar c;
        cfg->cfgIn = TY_(FileInput)( doc, fin, enc );
        c = FirstChar( cfg );
       
        for ( c = SkipWhite(cfg); c != EndOfStream; c = NextProperty(cfg) )
        {
            uint ix = 0;
            tmbchar name[ TIDY_MAX_NAME ] = {0};

            /* // or # start a comment */
            if ( c == '/' || c == '#' )
                continue;

            while ( ix < sizeof(name)-1 && c != '\n' && c != EndOfStream && c != ':' )
            {
                name[ ix++ ] = (tmbchar) c;  /* Option names all ASCII */
                c = AdvanceChar( cfg );
            }

            if ( c == ':' )
            {
                const TidyOptionImpl* option = TY_(lookupOption)( name );
                c = AdvanceChar( cfg );
                if ( option )
                    option->parser( doc, option );
                else
                {
                    if ( (NULL != doc->pOptCallback) || (NULL != doc->pConfigCallback) )
                    {
                        TidyConfigImpl* cfg = &doc->config;
                        tmbchar buf[8192];
                        uint i = 0;
                        tchar delim = 0;
                        Bool waswhite = yes;
                        Bool response = yes;

                        tchar c = SkipWhite( cfg );

                        if ( c == '"' || c == '\'' )
                        {
                            delim = c;
                            c = AdvanceChar( cfg );
                        }

                        while ( i < sizeof(buf)-2 && c != EndOfStream && c != '\r' && c != '\n' )
                        {
                            if ( delim && c == delim )
                                break;

                            if ( TY_(IsWhite)(c) )
                            {
                                if ( waswhite )
                                {
                                    c = AdvanceChar( cfg );
                                    continue;
                                }
                                c = ' ';
                            }
                            else
                                waswhite = no;

                            buf[i++] = (tmbchar) c;
                            c = AdvanceChar( cfg );
                        }
                        buf[i] = '\0';
                        
                        if ( doc->pOptCallback )
                            response = response && (*doc->pOptCallback)( name, buf );

                        if ( doc->pConfigCallback )
                            response = response && (*doc->pConfigCallback)( tidyImplToDoc(doc), name, buf );

                        if (response == no)
                            TY_(ReportUnknownOption)( doc, name );
                    }
                    else
                        TY_(ReportUnknownOption)( doc, name );
                }
            }
        }

        TY_(freeFileSource)(&cfg->cfgIn->source, yes);
        TY_(freeStreamIn)( cfg->cfgIn );
        cfg->cfgIn = NULL;
    }

    if ( fname != (tmbstr) file )
        TidyDocFree( doc, fname );

    AdjustConfig( doc );

    /* any new config errors? If so, return warning status. */
    return (doc->optionErrors > opterrs ? 1 : 0); 
}

/* returns false if unknown option, missing parameter,
** or option doesn't use parameter
*/
Bool TY_(ParseConfigOption)( TidyDocImpl* doc, ctmbstr optnam, ctmbstr optval )
{
    const TidyOptionImpl* option = TY_(lookupOption)( optnam );
    Bool status = ( option != NULL );
    if ( !status )
    {
        /* Not a standard tidy option.  Check to see if the user application 
           recognizes it  */
        if (NULL != doc->pOptCallback)
            status = (*doc->pOptCallback)( optnam, optval );
        if (!status)
            TY_(ReportUnknownOption)( doc, optnam );
    }
    else 
        status = TY_(ParseConfigValue)( doc, option->id, optval );
    return status;
}

/* returns false if unknown option, missing parameter,
** or option doesn't use parameter
*/
Bool TY_(ParseConfigValue)( TidyDocImpl* doc, TidyOptionId optId, ctmbstr optval )
{
    const TidyOptionImpl* option = NULL;
    /* #472: fail status if there is a NULL parser. @ralfjunker */
    Bool status = ( optId < N_TIDY_OPTIONS
                   && (option = option_defs + optId)->parser
                   && optval != NULL );

    if ( !status )
        if ( option )
            TY_(ReportBadArgument)(doc, option->name);
        else
        {
            /* If optId < N_TIDY_OPTIONS then option remains unassigned,
               and we have to fall back to an ugly error message. */
            enum { sizeBuf = 11 }; /* uint_max is 10 characters */
            char buffer[sizeBuf];
            TY_(tmbsnprintf(buffer, sizeBuf, "%u", optId));
            TY_(ReportUnknownOption(doc, buffer));
        }
    else
    {
        TidyBuffer inbuf;            /* Set up input source */
        tidyBufInitWithAllocator( &inbuf, doc->allocator );
        tidyBufAttach( &inbuf, (byte*)optval, TY_(tmbstrlen)(optval)+1 );
        if (optId == TidyOutFile)
            doc->config.cfgIn = TY_(BufferInput)( doc, &inbuf, RAW );
        else
            doc->config.cfgIn = TY_(BufferInput)( doc, &inbuf, RAW ); /* Issue #468 - Was ASCII! */
        doc->config.c = GetC( &doc->config );

        status = option->parser( doc, option );

        TY_(freeStreamIn)(doc->config.cfgIn);  /* Release input source */
        doc->config.cfgIn  = NULL;
        tidyBufDetach( &inbuf );
    }
    return status;
}


/* ensure that char encodings are self consistent */
Bool  TY_(AdjustCharEncoding)( TidyDocImpl* doc, int encoding )
{
    int outenc = -1;
    int inenc = -1;
    
    switch( encoding )
    {
    case MACROMAN:
        inenc = MACROMAN;
        outenc = ASCII;
        break;

    case WIN1252:
        inenc = WIN1252;
        outenc = ASCII;
        break;

    case IBM858:
        inenc = IBM858;
        outenc = ASCII;
        break;

    case ASCII:
        inenc = LATIN1;
        outenc = ASCII;
        break;

    case LATIN0:
        inenc = LATIN0;
        outenc = ASCII;
        break;

    case RAW:
    case LATIN1:
    case UTF8:
#ifndef NO_NATIVE_ISO2022_SUPPORT
    case ISO2022:
#endif

#if SUPPORT_UTF16_ENCODINGS
    case UTF16LE:
    case UTF16BE:
    case UTF16:
#endif
#if SUPPORT_ASIAN_ENCODINGS
    case SHIFTJIS:
    case BIG5:
#endif
        inenc = outenc = encoding;
        break;
    }

    if ( inenc >= 0 )
    {
        TY_(SetOptionInt)( doc, TidyCharEncoding, encoding );
        TY_(SetOptionInt)( doc, TidyInCharEncoding, inenc );
        TY_(SetOptionInt)( doc, TidyOutCharEncoding, outenc );
        return yes;
    }
    return no;
}

/* ensure that config is self consistent */
void AdjustConfig( TidyDocImpl* doc )
{
    if ( cfgBool(doc, TidyEncloseBlockText) )
        TY_(SetOptionBool)( doc, TidyEncloseBodyText, yes );

    if ( cfgAutoBool(doc, TidyIndentContent) == TidyNoState )
        TY_(SetOptionInt)( doc, TidyIndentSpaces, 0 );

    /* disable wrapping */
    if ( cfg(doc, TidyWrapLen) == 0 )
        TY_(SetOptionInt)( doc, TidyWrapLen, 0x7FFFFFFF );

    /* Word 2000 needs o:p to be declared as inline */
    if ( cfgBool(doc, TidyWord2000) )
    {
        doc->config.defined_tags |= tagtype_inline;
        TY_(DefineTag)( doc, tagtype_inline, "o:p" );
    }

    /* #480701 disable XHTML output flag if both output-xhtml and xml input are set */
    if ( cfgBool(doc, TidyXmlTags) )
        TY_(SetOptionBool)( doc, TidyXhtmlOut, no );

    /* XHTML is written in lower case */
    if ( cfgBool(doc, TidyXhtmlOut) )
    {
        TY_(SetOptionBool)( doc, TidyXmlOut, yes );
        TY_(SetOptionBool)( doc, TidyUpperCaseTags, no );
        TY_(SetOptionInt)( doc, TidyUpperCaseAttrs, no );
        /* TY_(SetOptionBool)( doc, TidyXmlPIs, yes ); */
    }

    /* if XML in, then XML out */
    if ( cfgBool(doc, TidyXmlTags) )
    {
        TY_(SetOptionBool)( doc, TidyXmlOut, yes );
        TY_(SetOptionBool)( doc, TidyXmlPIs, yes );
    }

    /* #427837 - fix by Dave Raggett 02 Jun 01
    ** generate <?xml version="1.0" encoding="iso-8859-1"?>
    ** if the output character encoding is Latin-1 etc.
    */
    if ( cfg(doc, TidyOutCharEncoding) != ASCII &&
         cfg(doc, TidyOutCharEncoding) != UTF8 &&
#if SUPPORT_UTF16_ENCODINGS
         cfg(doc, TidyOutCharEncoding) != UTF16 &&
         cfg(doc, TidyOutCharEncoding) != UTF16BE &&
         cfg(doc, TidyOutCharEncoding) != UTF16LE &&
#endif
         cfg(doc, TidyOutCharEncoding) != RAW &&
         cfgBool(doc, TidyXmlOut) )
    {
        TY_(SetOptionBool)( doc, TidyXmlDecl, yes );
    }

    /* XML requires end tags */
    if ( cfgBool(doc, TidyXmlOut) )
    {
#if SUPPORT_UTF16_ENCODINGS
        /* XML requires a BOM on output if using UTF-16 encoding */
        ulong enc = cfg( doc, TidyOutCharEncoding );
        if ( enc == UTF16LE || enc == UTF16BE || enc == UTF16 )
            TY_(SetOptionInt)( doc, TidyOutputBOM, yes );
#endif
        TY_(SetOptionBool)( doc, TidyQuoteAmpersand, yes );
        TY_(SetOptionBool)( doc, TidyOmitOptionalTags, no );
    }
}

/* unsigned integers */
Bool ParseInt( TidyDocImpl* doc, const TidyOptionImpl* entry )
{
    ulong number = 0;
    Bool digits = no;
    TidyConfigImpl* cfg = &doc->config;
    tchar c = SkipWhite( cfg );

    while ( TY_(IsDigit)(c) )
    {
        number = c - '0' + (10 * number);
        digits = yes;
        c = AdvanceChar( cfg );
    }

    if ( !digits )
        TY_(ReportBadArgument)( doc, entry->name );
    else
        TY_(SetOptionInt)( doc, entry->id, number );
    return digits;
}

/* a string excluding whitespace */
Bool FUNC_UNUSED ParseName( TidyDocImpl* doc, const TidyOptionImpl* option )
{
    tmbchar buf[ 1024 ] = {0};
    uint i = 0;
    uint c = SkipWhite( &doc->config );

    while ( i < sizeof(buf)-2 && c != EndOfStream && !TY_(IsWhite)(c) )
    {
        buf[i++] = (tmbchar) c;
        c = AdvanceChar( &doc->config );
    }
    buf[i] = 0;

    if ( i == 0 )
        TY_(ReportBadArgument)( doc, option->name );
    else
        SetOptionValue( doc, option->id, buf );
    return ( i > 0 );
}

/* #508936 - CSS class naming for -clean option */
Bool ParseCSS1Selector( TidyDocImpl* doc, const TidyOptionImpl* option )
{
    char buf[256] = {0};
    uint i = 0;
    uint c = SkipWhite( &doc->config );

    while ( i < sizeof(buf)-2 && c != EndOfStream && !TY_(IsWhite)(c) )
    {
        buf[i++] = (tmbchar) c;
        c = AdvanceChar( &doc->config );
    }
    buf[i] = '\0';

    if ( i == 0 ) {
        return no;
    }
    else if ( !TY_(IsCSS1Selector)(buf) ) {
        TY_(ReportBadArgument)( doc, option->name );
        return no;
    }

    buf[i++] = '-';  /* Make sure any escaped Unicode is terminated */
    buf[i] = 0;      /* so valid class names are generated after */
                     /* Tidy appends last digits. */

    SetOptionValue( doc, option->id, buf );
    return yes;
}

/* A general parser for anything using pick lists. This provides the engine to
   determine the proper option value, and can be used by parsers in addition to
   ParsePickList that require special handling.
 */
Bool GetParsePickListValue( TidyDocImpl* doc, const TidyOptionImpl* entry, uint *result )
{
    TidyConfigImpl* cfg = &doc->config;
    tchar c = SkipWhite( cfg );
    tmbchar work[ 16 ] = {0};
    tmbstr cp = work, end = work + sizeof(work);
    const PickListItem *item = NULL;
    uint ix = 0;
    
    while ( c!=EndOfStream && cp < end && !TY_(IsWhite)(c) && c != '\r' && c != '\n' )
    {
        *cp++ = (tmbchar) c;
        c = AdvanceChar( cfg );
    }
    
    while ( (item = &(*entry->pickList)[ ix ]) && item->label )
    {
        ctmbstr input;
        uint i = 0;
        while ( ( input = &(*item->inputs[i]) ) )
        {
            if (TY_(tmbstrcasecmp)(work, input) == 0 )
            {
                *result = ix;
                return yes;
            }
            ++i;
        }
        ++ix;
    }
    
    TY_(ReportBadArgument)( doc, entry->name );
    return no;
}


/* A general parser for anything using pick lists that don't require special
   handling.
 */
Bool ParsePickList( TidyDocImpl* doc, const TidyOptionImpl* entry )
{
    uint value;
    
    if ( GetParsePickListValue( doc, entry, &value ) )
    {
        if ( entry->type == TidyBoolean )
            TY_(SetOptionBool)( doc, entry->id, value );
        else if ( entry->type == TidyInteger )
            TY_(SetOptionInt)( doc, entry->id, value );
        return yes;
    }
  
    TY_(ReportBadArgument)( doc, entry->name );
    return no;
}


/*\
 * 20150515 - support using tabs instead of spaces - Issue #108
 * Sets the indent character to a tab if on, and set indent space count to 1
 * and sets indent character to a space if off.
 \*/
Bool ParseTabs( TidyDocImpl* doc, const TidyOptionImpl* entry )
{
    uint flag = 0;
    Bool status = GetParsePickListValue( doc, entry, &flag );
    
    if ( status ) {
        Bool tabs = flag != 0 ? yes : no;
        TY_(SetOptionBool)( doc, entry->id, tabs );
        if (tabs) {
            TY_(SetOptionInt)( doc, TidyIndentSpaces, 1 );
        } else {
            /* optional - TY_(ResetOptionToDefault)( doc, TidyIndentSpaces ); */
        }
    }
    return status;
}


/* Coordinates Config update and Tags data */
void TY_(DeclareUserTag)( TidyDocImpl* doc, TidyOptionId optId,
                            UserTagType tagType, ctmbstr name )
{
  ctmbstr prvval = cfgStr( doc, optId );
  tmbstr catval = NULL;
  ctmbstr theval = name;
  if ( prvval )
  {
    uint len = TY_(tmbstrlen)(name) + TY_(tmbstrlen)(prvval) + 3;
    catval = TY_(tmbstrndup)( doc->allocator, prvval, len );
    TY_(tmbstrcat)( catval, ", " );
    TY_(tmbstrcat)( catval, name );
    theval = catval;
  }
  TY_(DefineTag)( doc, tagType, name );
  SetOptionValue( doc, optId, theval );
  if ( catval )
    TidyDocFree( doc, catval );
}

/* a space or comma separated list of tag names */
Bool ParseTagNames( TidyDocImpl* doc, const TidyOptionImpl* option )
{
    TidyConfigImpl* cfg = &doc->config;
    tmbchar buf[1024];
    uint i = 0, nTags = 0;
    uint c = SkipWhite( cfg );
    UserTagType ttyp = tagtype_null;

    switch ( option->id )
    {
        case TidyInlineTags:  ttyp = tagtype_inline;              break;
        case TidyBlockTags:   ttyp = tagtype_block;               break;
        case TidyEmptyTags:   ttyp = tagtype_empty;               break;
        case TidyPreTags:     ttyp = tagtype_pre;                 break;
        case TidyCustomTags:  ttyp = cfg(doc, TidyUseCustomTags); break;
        default:
            TY_(ReportUnknownOption)( doc, option->name );
            return no;
    }

    SetOptionValue( doc, option->id, NULL );
    TY_(FreeDeclaredTags)( doc, ttyp );
    cfg->defined_tags |= ttyp;

    do
    {
        if (c == ' ' || c == '\t' || c == ',')
        {
            c = AdvanceChar( cfg );
            continue;
        }

        if ( c == '\r' || c == '\n' )
        {
            uint c2 = AdvanceChar( cfg );
            if ( c == '\r' && c2 == '\n' )
                c = AdvanceChar( cfg );
            else
                c = c2;

            if ( !TY_(IsWhite)(c) )
            {
                buf[i] = 0;
                TY_(UngetChar)( c, cfg->cfgIn );
                TY_(UngetChar)( '\n', cfg->cfgIn );
                break;
            }
        }

        /*
        if ( c == '\n' )
        {
            c = AdvanceChar( cfg );
            if ( !TY_(IsWhite)(c) )
            {
                buf[i] = 0;
                TY_(UngetChar)( c, cfg->cfgIn );
                TY_(UngetChar)( '\n', cfg->cfgIn );
                break;
            }
        }
        */

        while ( i < sizeof(buf)-2 && c != EndOfStream && !TY_(IsWhite)(c) && c != ',' )
        {
            buf[i++] = (tmbchar) c;
            c = AdvanceChar( cfg );
        }

        buf[i] = '\0';
        if (i == 0)          /* Skip empty tag definition.  Possible when */
            continue;        /* there is a trailing space on the line. */
            
        /* add tag to dictionary */
        TY_(DeclareUserTag)( doc, option->id, ttyp, buf );
        i = 0;
        ++nTags;
    }
    while ( c != EndOfStream );

    if ( i > 0 )
      TY_(DeclareUserTag)( doc, option->id, ttyp, buf );
    return ( nTags > 0 );
}

/* a string including whitespace */
/* munges whitespace sequences */

Bool ParseString( TidyDocImpl* doc, const TidyOptionImpl* option )
{
    TidyConfigImpl* cfg = &doc->config;
    tmbchar buf[8192];
    uint i = 0;
    tchar delim = 0;
    Bool waswhite = yes;

    tchar c = SkipWhite( cfg );

    if ( c == '"' || c == '\'' )
    {
        delim = c;
        c = AdvanceChar( cfg );
    }

    while ( i < sizeof(buf)-2 && c != EndOfStream && c != '\r' && c != '\n' )
    {
        if ( delim && c == delim )
            break;

        if ( TY_(IsWhite)(c) )
        {
            if ( waswhite )
            {
                c = AdvanceChar( cfg );
                continue;
            }
            c = ' ';
        }
        else
            waswhite = no;

        buf[i++] = (tmbchar) c;
        c = AdvanceChar( cfg );
    }
    buf[i] = '\0';

    SetOptionValue( doc, option->id, buf );
    return yes;
}

Bool ParseCharEnc( TidyDocImpl* doc, const TidyOptionImpl* option )
{
    tmbchar buf[64] = {0};
    uint i = 0;
    int enc = ASCII;
    Bool validEncoding = yes;
    tchar c = SkipWhite( &doc->config );

    while ( i < sizeof(buf)-2 && c != EndOfStream && !TY_(IsWhite)(c) )
    {
        buf[i++] = (tmbchar) TY_(ToLower)( c );
        c = AdvanceChar( &doc->config );
    }
    buf[i] = 0;

    enc = TY_(CharEncodingId)( doc, buf );

#ifdef TIDY_WIN32_MLANG_SUPPORT
    /* limit support to --input-encoding */
    if (option->id != TidyInCharEncoding && enc > WIN32MLANG)
        enc = -1;
#endif

    if ( enc < 0 )
    {
        validEncoding = no;
        TY_(ReportBadArgument)( doc, option->name );
    }
    else
        TY_(SetOptionInt)( doc, option->id, enc );

    if ( validEncoding && option->id == TidyCharEncoding )
        TY_(AdjustCharEncoding)( doc, enc );
    return validEncoding;
}


int TY_(CharEncodingId)( TidyDocImpl* ARG_UNUSED(doc), ctmbstr charenc )
{
    int enc = TY_(GetCharEncodingFromOptName)( charenc );

#ifdef TIDY_WIN32_MLANG_SUPPORT
    if (enc == -1)
    {
        uint wincp = TY_(Win32MLangGetCPFromName)(doc->allocator, charenc);
        if (wincp)
            enc = wincp;
    }
#endif

    return enc;
}

ctmbstr TY_(CharEncodingName)( int encoding )
{
    ctmbstr encodingName = TY_(GetEncodingNameFromTidyId)(encoding);

    if (!encodingName)
        encodingName = "unknown";

    return encodingName;
}

ctmbstr TY_(CharEncodingOptName)( int encoding )
{
    ctmbstr encodingName = TY_(GetEncodingOptNameFromTidyId)(encoding);

    if (!encodingName)
        encodingName = "unknown";

    return encodingName;
}

/*
   doctype: html5 | omit | auto | strict | loose | <fpi>

   where the fpi is a string similar to

      "-//ACME//DTD HTML 3.14159//EN"
*/
Bool ParseDocType( TidyDocImpl* doc, const TidyOptionImpl* option )
{
    Bool status = yes;
    uint value;
    TidyConfigImpl* cfg = &doc->config;
    tchar c = SkipWhite( cfg );

    /* "-//ACME//DTD HTML 3.14159//EN" or similar */

    if ( c == '"' || c == '\'' )
    {
        status = ParseString(doc, option);
        if (status)
        {
            TY_(SetOptionInt)( doc, TidyDoctypeMode, TidyDoctypeUser );
        }
        return status;
    }
    
    if ( (status = GetParsePickListValue( doc, option, &value ) ) )
    {
        TY_(SetOptionInt)( doc, TidyDoctypeMode, value );
    }
    else
    {
        TY_(ReportBadArgument)( doc, option->name );
    }
    
    return status;
}

/* Use TidyOptionId as iterator.
** Send index of 1st option after TidyOptionUnknown as start of list.
*/
TidyIterator TY_(getOptionList)( TidyDocImpl* ARG_UNUSED(doc) )
{
    return (TidyIterator) (size_t)1;
}

/* Check if this item is last valid option.
** If so, zero out iterator.
*/
const TidyOptionImpl*  TY_(getNextOption)( TidyDocImpl* ARG_UNUSED(doc),
                                           TidyIterator* iter )
{
    const TidyOptionImpl* option = NULL;
    size_t optId;
    assert( iter != NULL );
    optId = (size_t) *iter;
    if ( optId > TidyUnknownOption && optId < N_TIDY_OPTIONS )
    {
        option = &option_defs[ optId ];
        optId++;
    }
    *iter = (TidyIterator) ( optId < N_TIDY_OPTIONS ? optId : (size_t)0 );
    return option;
}

/* Use a 1-based array index as iterator: 0 == end-of-list
*/
TidyIterator TY_(getOptionPickList)( const TidyOptionImpl* option )
{
    size_t ix = 0;
    if ( option && option->pickList )
        ix = 1;
    return (TidyIterator) ix;
}

ctmbstr      TY_(getNextOptionPick)( const TidyOptionImpl* option,
                                     TidyIterator* iter )
{
    size_t ix;
    ctmbstr val = NULL;
    const PickListItem *item= NULL;
    assert( option!=NULL && iter != NULL );

    ix = (size_t) *iter;
    
    if ( option->pickList )
    {
        if ( ix > 0 && ix < TIDY_PL_SIZE && option->pickList )
        {
            item = &(*option->pickList)[ ix-1 ];
            val = item->label;
        }
        item = &(*option->pickList)[ ix ];
        *iter = (TidyIterator) ( val && item->label ? ix + 1 : (size_t)0 );
    }
    
    return val;
}

static int  WriteOptionString( const TidyOptionImpl* option,
                               ctmbstr sval, StreamOut* out )
{
  ctmbstr cp = option->name;
  while ( *cp )
      TY_(WriteChar)( *cp++, out );
  TY_(WriteChar)( ':', out );
  TY_(WriteChar)( ' ', out );
  cp = sval;
  while ( *cp )
      TY_(WriteChar)( *cp++, out );
  TY_(WriteChar)( '\n', out );
  return 0;
}

static int  WriteOptionInt( const TidyOptionImpl* option, uint ival, StreamOut* out )
{
  tmbchar sval[ 32 ] = {0};
  TY_(tmbsnprintf)(sval, sizeof(sval), "%u", ival );
  return WriteOptionString( option, sval, out );
}

static int  WriteOptionBool( const TidyOptionImpl* option, Bool bval, StreamOut* out )
{
  ctmbstr sval = bval ? "yes" : "no";
  return WriteOptionString( option, sval, out );
}

static int  WriteOptionPick( const TidyOptionImpl* option, uint ival, StreamOut* out )
{
    uint ix = 0;
    const PickListItem *item = NULL;
    
    if ( option-> pickList )
    {
        while ( (item = &(*option->pickList)[ ix ]) && item->label && ix<ival )
        {
            ++ix;
        }
        if ( ix==ival && item->label )
            return WriteOptionString( option, item->label, out );
    }
    
    return -1;
}

Bool  TY_(ConfigDiffThanSnapshot)( TidyDocImpl* doc )
{
  int diff = memcmp( &doc->config.value, &doc->config.snapshot,
                     N_TIDY_OPTIONS * sizeof(uint) );
  return ( diff != 0 );
}

Bool  TY_(ConfigDiffThanDefault)( TidyDocImpl* doc )
{
  Bool diff = no;
  const TidyOptionImpl* option = option_defs + 1;
  const TidyOptionValue* val = doc->config.value;
  for ( /**/; !diff && option && option->name; ++option, ++val )
  {
      diff = !OptionValueEqDefault( option, val );
  }
  return diff;
}


static int  SaveConfigToStream( TidyDocImpl* doc, StreamOut* out )
{
    int rc = 0;
    const TidyOptionImpl* option;
    for ( option=option_defs+1; 0==rc && option && option->name; ++option )
    {
        const TidyOptionValue* val = &doc->config.value[ option->id ];
        if ( option->parser == NULL )
            continue;
        if ( OptionValueEqDefault( option, val ) && option->id != TidyDoctype)
            continue;

        if ( option->id == TidyDoctype )  /* Special case */
        {
          ulong dtmode = cfg( doc, TidyDoctypeMode );
          if ( dtmode == TidyDoctypeUser )
          {
            tmbstr t;
            
            /* add 2 double quotes */
            if (( t = (tmbstr)TidyDocAlloc( doc, TY_(tmbstrlen)( val->p ) + 2 ) ))
            {
              t[0] = '\"'; t[1] = 0;
            
              TY_(tmbstrcat)( t, val->p );
              TY_(tmbstrcat)( t, "\"" );
              rc = WriteOptionString( option, t, out );
            
              TidyDocFree( doc, t );
            }
          }
          else if ( dtmode == option_defs[TidyDoctypeMode].dflt )
            continue;
          else
            rc = WriteOptionPick( option, dtmode, out );
        }
        else if ( option->pickList)
          rc = WriteOptionPick( option, val->v, out );
        else
        {
          switch ( option->type )
          {
          case TidyString:
            rc = WriteOptionString( option, val->p, out );
            break;
          case TidyInteger:
            rc = WriteOptionInt( option, val->v, out );
            break;
          case TidyBoolean:
            rc = WriteOptionBool( option, val->v ? yes : no, out );
            break;
          }
        }
    }
    return rc;
}

int  TY_(SaveConfigFile)( TidyDocImpl* doc, ctmbstr cfgfil )
{
    int status = -1;
    StreamOut* out = NULL;
    uint outenc = cfg( doc, TidyOutCharEncoding );
    uint nl = cfg( doc, TidyNewline );
    FILE* fout = fopen( cfgfil, "wb" );
    if ( fout )
    {
        out = TY_(FileOutput)( doc, fout, outenc, nl );
        status = SaveConfigToStream( doc, out );
        fclose( fout );
        TidyDocFree( doc, out );
    }
    return status;
}

int  TY_(SaveConfigSink)( TidyDocImpl* doc, TidyOutputSink* sink )
{
    uint outenc = cfg( doc, TidyOutCharEncoding );
    uint nl = cfg( doc, TidyNewline );
    StreamOut* out = TY_(UserOutput)( doc, sink, outenc, nl );
    int status = SaveConfigToStream( doc, out );
    TidyDocFree( doc, out );
    return status;
}

/*
 * local variables:
 * mode: c
 * indent-tabs-mode: nil
 * c-basic-offset: 4
 * eval: (c-set-offset 'substatement-open 0)
 * end:
 */<|MERGE_RESOLUTION|>--- conflicted
+++ resolved
@@ -262,6 +262,7 @@
     { TidyMergeDivs,               MU, "merge-divs",                  IN, TidyAutoState,   ParsePickList,     &autoBoolPicks      },
     { TidyMergeEmphasis,           MU, "merge-emphasis",              BL, yes,             ParsePickList,     &boolPicks          },
     { TidyMergeSpans,              MU, "merge-spans",                 IN, TidyAutoState,   ParsePickList,     &autoBoolPicks      },
+    { TidyMetaCharset,             MS, "add-meta-charset",            BL, no,              ParsePickList,     &boolPicks          }, /* 20161004 - Issue #456 */
 #if SUPPORT_ASIAN_ENCODINGS
     { TidyNCR,                     MU, "ncr",                         BL, yes,             ParsePickList,     &boolPicks          },
 #endif
@@ -279,44 +280,22 @@
 #if SUPPORT_ASIAN_ENCODINGS
     { TidyPunctWrap,               PP, "punctuation-wrap",            BL, no,              ParsePickList,     &boolPicks          },
 #endif
-    { TidyQuiet,                   MS, "quiet",                       BL, no,              ParsePickList,     &boolPicks },
-    { TidyQuoteAmpersand,          MU, "quote-ampersand",             BL, yes,             ParsePickList,     &boolPicks },
-    { TidyQuoteMarks,              MU, "quote-marks",                 BL, no,              ParsePickList,     &boolPicks },
-    { TidyQuoteNbsp,               MU, "quote-nbsp",                  BL, yes,             ParsePickList,     &boolPicks },
-    { TidyReplaceColor,            MU, "replace-color",               BL, no,              ParsePickList,     &boolPicks },
-    { TidyShowErrors,              DG, "show-errors",                 IN, 6,               ParseInt,          NULL },
-    { TidyShowInfo,                DG, "show-info",                   BL, yes,             ParsePickList,     &boolPicks },
-    { TidyShowMarkup,              PP, "markup",                      BL, yes,             ParsePickList,     &boolPicks },
-    { TidyShowWarnings,            DG, "show-warnings",               BL, yes,             ParsePickList,     &boolPicks },
-    { TidySkipNested,              MU, "skip-nested",                 BL, yes,             ParsePickList,     &boolPicks }, /* 1642186 - Issue #65 */
-    { TidySortAttributes,          PP, "sort-attributes",             IN, TidySortAttrNone,ParsePickList,     &sorterPicks },
-    { TidyStrictTagsAttr,          MU, "strict-tags-attributes",      BL, no,              ParsePickList,     &boolPicks }, /* 20160209 - Issue #350 */
-    { TidyTabSize,                 PP, "tab-size",                    IN, 8,               ParseInt,          NULL },
+    { TidyQuiet,                   MS, "quiet",                       BL, no,              ParsePickList,     &boolPicks          },
+    { TidyQuoteAmpersand,          MU, "quote-ampersand",             BL, yes,             ParsePickList,     &boolPicks          },
+    { TidyQuoteMarks,              MU, "quote-marks",                 BL, no,              ParsePickList,     &boolPicks          },
+    { TidyQuoteNbsp,               MU, "quote-nbsp",                  BL, yes,             ParsePickList,     &boolPicks          },
+    { TidyReplaceColor,            MU, "replace-color",               BL, no,              ParsePickList,     &boolPicks          },
+    { TidyShowErrors,              DG, "show-errors",                 IN, 6,               ParseInt,          NULL                },
+    { TidyShowInfo,                DG, "show-info",                   BL, yes,             ParsePickList,     &boolPicks          },
+    { TidyShowMarkup,              PP, "markup",                      BL, yes,             ParsePickList,     &boolPicks          },
+    { TidyShowMetaChange,          MS, "show-meta-change",            BL, no,              ParsePickList,     &boolPicks          }, /* 20170609 - Issue #456 */
+    { TidyShowWarnings,            DG, "show-warnings",               BL, yes,             ParsePickList,     &boolPicks          },
+    { TidySkipNested,              MU, "skip-nested",                 BL, yes,             ParsePickList,     &boolPicks          }, /* 1642186 - Issue #65 */
+    { TidySortAttributes,          PP, "sort-attributes",             IN, TidySortAttrNone,ParsePickList,     &sorterPicks        },
+    { TidyStrictTagsAttr,          MU, "strict-tags-attributes",      BL, no,              ParsePickList,     &boolPicks          }, /* 20160209 - Issue #350 */
+    { TidyStyleTags,               MU, "fix-style-tags",              BL, yes,             ParsePickList,     &boolPicks          },
+    { TidyTabSize,                 PP, "tab-size",                    IN, 8,               ParseInt,          NULL                },
     { TidyUpperCaseAttrs,          MU, "uppercase-attributes",        IN, TidyUppercaseNo, ParsePickList,     &attributeCasePicks },
-<<<<<<< HEAD
-    { TidyUpperCaseTags,           MU, "uppercase-tags",              BL, no,              ParsePickList,     &boolPicks },
-    { TidyUseCustomTags,           MU, "custom-tags",                 IN, TidyCustomNo,    ParsePickList,     &customTagsPicks }, /* 20170309 - Issue #119 */
-    { TidyVertSpace,               PP, "vertical-space",              IN, no,              ParsePickList,     &autoBoolPicks }, /* #228 - tri option */
-    { TidyWarnPropAttrs,           MU, "warn-proprietary-attributes", BL, yes,             ParsePickList,     &boolPicks },
-    { TidyWord2000,                MU, "word-2000",                   BL, no,              ParsePickList,     &boolPicks },
-    { TidyWrapAsp,                 PP, "wrap-asp",                    BL, yes,             ParsePickList,     &boolPicks },
-    { TidyWrapAttVals,             PP, "wrap-attributes",             BL, no,              ParsePickList,     &boolPicks },
-    { TidyWrapJste,                PP, "wrap-jste",                   BL, yes,             ParsePickList,     &boolPicks },
-    { TidyWrapLen,                 PP, "wrap",                        IN, 68,              ParseInt,          NULL },
-    { TidyWrapPhp,                 PP, "wrap-php",                    BL, yes,             ParsePickList,     &boolPicks },
-    { TidyWrapScriptlets,          PP, "wrap-script-literals",        BL, no,              ParsePickList,     &boolPicks },
-    { TidyWrapSection,             PP, "wrap-sections",               BL, yes,             ParsePickList,     &boolPicks },
-    { TidyWriteBack,               MS, "write-back",                  BL, no,              ParsePickList,     &boolPicks },
-    { TidyXhtmlOut,                MU, "output-xhtml",                BL, no,              ParsePickList,     &boolPicks },
-    { TidyXmlDecl,                 MU, "add-xml-decl",                BL, no,              ParsePickList,     &boolPicks },
-    { TidyXmlOut,                  MU, "output-xml",                  BL, no,              ParsePickList,     &boolPicks },
-    { TidyXmlPIs,                  MU, "assume-xml-procins",          BL, no,              ParsePickList,     &boolPicks },
-    { TidyXmlSpace,                MU, "add-xml-space",               BL, no,              ParsePickList,     &boolPicks },
-    { TidyXmlTags,                 MU, "input-xml",                   BL, no,              ParsePickList,     &boolPicks },
-    { TidyMetaCharset,             MS, "add-meta-charset",            BL, no,              ParsePickList,     &boolPicks }, /* 20161004 - Issue #456 */
-    { TidyShowMetaChange,          MS, "show-meta-change",            BL, no,              ParsePickList,     &boolPicks }, /* 20170609 - Issue #456 */
-    { N_TIDY_OPTIONS,              XX, NULL,                          XY, 0,               NULL,              NULL            }
-=======
     { TidyUpperCaseTags,           MU, "uppercase-tags",              BL, no,              ParsePickList,     &boolPicks          },
     { TidyUseCustomTags,           MU, "custom-tags",                 IN, TidyCustomNo,    ParsePickList,     &customTagsPicks    }, /* 20170309 - Issue #119 */
     { TidyVertSpace,               PP, "vertical-space",              IN, no,              ParsePickList,     &autoBoolPicks      }, /* #228 - tri option */
@@ -336,9 +315,7 @@
     { TidyXmlPIs,                  MU, "assume-xml-procins",          BL, no,              ParsePickList,     &boolPicks          },
     { TidyXmlSpace,                MU, "add-xml-space",               BL, no,              ParsePickList,     &boolPicks          },
     { TidyXmlTags,                 MU, "input-xml",                   BL, no,              ParsePickList,     &boolPicks          },
-    { TidyStyleTags,               MU, "fix-style-tags",              BL, yes,             ParsePickList,     &boolPicks          },
     { N_TIDY_OPTIONS,              XX, NULL,                          XY, 0,               NULL,              NULL                }
->>>>>>> 7badd934
 };
 
 
